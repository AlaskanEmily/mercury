--- conflicted
+++ resolved
@@ -432,18 +432,13 @@
 :- func sort(array(T)) = array(T).
 :- mode sort(array_di) = array_uo is det.
 
-<<<<<<< HEAD
+    % array.sort was previously buggy. This symbol provides a way to ensure
+    % that you are using the fixed version.
+    %
+:- pred array.sort_fix_2014 is det.
+
     % foldl(Fn, Array, X) is equivalent to
     %   list.foldl(Fn, to_list(Array), X)
-=======
-    % array.sort was previously buggy. This symbol provides a way to ensure
-    % that you are using the fixed version.
-    %
-:- pred array.sort_fix_2014 is det.
-
-    % array.foldl(Fn, Array, X) is equivalent to
-    %   list.foldl(Fn, array.to_list(Array), X)
->>>>>>> 22d31d95
     % but more efficient.
     %
 :- func foldl(func(T1, T2) = T2, array(T1), T2) = T2.
