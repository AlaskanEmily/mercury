--- conflicted
+++ resolved
@@ -169,9 +169,6 @@
 test_split_by_codepoint(Str, Pos, !IO) :-
     string.split_by_codepoint(Str, Pos, L, R),
     io.format("split_by_codepoint(Str, %d, ""%s"", ""%s"")\n",
-<<<<<<< HEAD
-        [i(Pos), s(L), s(R)], !IO).
-=======
         [i(Pos), s(L), s(R)], !IO).
 
 :- pred test_between_codepoints(string::in, list(int)::in, int::in,
@@ -212,8 +209,4 @@
 
 :- func clamp(int, int, int) = int.
 
-clamp(Min, X, Max) = max(Min, min(X, Max)).
-
-%-----------------------------------------------------------------------------%
-% vim: ft=mercury ts=8 sts=4 sw=4 et
->>>>>>> 17f74924
+clamp(Min, X, Max) = max(Min, min(X, Max)).