--- conflicted
+++ resolved
@@ -1,4 +1,3 @@
-<<<<<<< HEAD
 NEWS since Mercury 14.01.x
 --------------------------
 
@@ -98,18 +97,14 @@
   regex libraries.  Thanks to Sebastian Godelet.
 
 
-=======
->>>>>>> 4a431556
 NEWS for Mercury 14.01.2
 ------------------------
 
 This is a bug-fix release.
 
-<<<<<<< HEAD
-=======
 + Fix the handling of nondet code by the auto-parallelisation analysis in
   mdprof_create_feedback.  (Bug #364)
->>>>>>> 4a431556
+
 
 NEWS for Mercury 14.01.1
 ------------------------
