--- conflicted
+++ resolved
@@ -3188,8 +3188,6 @@
         ENABLE_BOEHM_PARALLEL_MARK="-DPARALLEL_MARK"
         ;;
 
-<<<<<<< HEAD
-=======
     *freebsd*)
         CFLAGS_FOR_THREADS="-DGC_FREEBSD_THREADS"
         THREAD_LIBS="-lpthread"
@@ -3198,17 +3196,6 @@
         avoid_sbrk=yes
         ;;
 
-### # The threads stuff on Digital Unix (OSF) is not yet enabled because
-### # the Boehm garbage collector doesn't support threads on that platform
-### # XXX probably we should enable it but report an error if you try to
-### #     use an *.par.gc* grade
-### # XXX is this fixed in the Boehm collector now?
-### *-osf*)
-###     CFLAGS_FOR_THREADS=""
-###     THREAD_LIBS="-lpthreads -lmach -lc_r"
-###     ;;
-
->>>>>>> 66161f59
 ### # The threads stuff on HPUX is not yet enabled because
 ### # we don't have an HPUX box to test it on.
 ### *hpux*)
